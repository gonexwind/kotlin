--- conflicted
+++ resolved
@@ -980,50 +980,6 @@
         doTest(changeInfo);
     }
 
-<<<<<<< HEAD
-=======
-    public void testJavaMethodOverridesReplaceParam() throws Exception {
-        doJavaTest(
-                new JavaRefactoringProvider() {
-                    @NotNull
-                    @Override
-                    PsiType getNewReturnType(@NotNull PsiMethod method) {
-                        return PsiType.getJavaLangString(getPsiManager(), GlobalSearchScope.allScope(getProject()));
-                    }
-
-                    @NotNull
-                    @Override
-                    ParameterInfoImpl[] getNewParameters(@NotNull PsiMethod method) {
-                        ParameterInfoImpl[] newParameters = super.getNewParameters(method);
-                        newParameters[0] = new ParameterInfoImpl(-1, "x", PsiType.INT, "1");
-                        return newParameters;
-                    }
-                }
-        );
-    }
-
-    public void testJavaMethodOverridesChangeParam() throws Exception {
-        doJavaTest(
-                new JavaRefactoringProvider() {
-                    @NotNull
-                    @Override
-                    PsiType getNewReturnType(@NotNull PsiMethod method) {
-                        return PsiType.getJavaLangString(getPsiManager(), GlobalSearchScope.allScope(getProject()));
-                    }
-
-                    @NotNull
-                    @Override
-                    ParameterInfoImpl[] getNewParameters(@NotNull PsiMethod method) {
-                        ParameterInfoImpl[] newParameters = super.getNewParameters(method);
-                        newParameters[0].setName("x");
-                        newParameters[0].setType(PsiType.INT);
-                        return newParameters;
-                    }
-                }
-        );
-    }
-
->>>>>>> e7f50982
     public void testChangeProperty() throws Exception {
         JetChangeInfo changeInfo = getChangeInfo();
         changeInfo.setNewName("s");
