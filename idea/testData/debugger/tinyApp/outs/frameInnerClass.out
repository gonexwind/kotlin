LineBreakpoint created at frameInnerClass.kt:17
!JDK_HOME!\bin\java -agentlib:jdwp=transport=dt_socket,address=!HOST_NAME!:!HOST_PORT!,suspend=y,server=n -Dfile.encoding=!FILE_ENCODING! -classpath !APP_PATH!\classes;!KOTLIN_RUNTIME!;!CUSTOM_LIBRARY!;!RT_JAR! frameInnerClass.FrameInnerClassPackage
Connected to the target VM, address: '!HOST_NAME!:PORT_NAME!', transport: 'socket'
frameInnerClass.kt:17
Compile bytecode for prop1
Compile bytecode for prop2
Compile bytecode for myFun1()
Compile bytecode for myFun2()
package frameInnerClass

fun main(args: Array<String>) {
    A().Inner().test()
}

class A {
    val prop1 = 1
    fun myFun1() = 1

    inner class Inner {
        val prop2 = 1
        fun myFun2() = 1

        fun test() {
            //Breakpoint!
            prop1 + prop2
        }
    }
}

// PRINT_FRAME

// EXPRESSION: prop1
// RESULT: 1: I

// EXPRESSION: prop2
// RESULT: 1: I

// EXPRESSION: myFun1()
// RESULT: 1: I

// EXPRESSION: myFun2()
// RESULT: 1: I
 frame    = test():17, A$Inner {frameInnerClass}
   this     = this = {frameInnerClass.A$Inner@uniqueID}
<<<<<<< HEAD
     field    = prop2: int = 1
     field    = this$0: frameInnerClass.A = {frameInnerClass.A@uniqueID}
       field    = prop1: int = 1
=======
     field    = prop2: int = 1 (sp = frameInnerClass.kt, 12)
     field    = this$0: frameInnerClass.A = {frameInnerClass.A@uniqueID} (sp = null)
       field    = prop1: int = 1 (sp = frameInnerClass.kt, 8)
>>>>>>> 1c1ead04
Disconnected from the target VM, address: '!HOST_NAME!:PORT_NAME!', transport: 'socket'

Process finished with exit code 0<|MERGE_RESOLUTION|>--- conflicted
+++ resolved
@@ -42,15 +42,9 @@
 // RESULT: 1: I
  frame    = test():17, A$Inner {frameInnerClass}
    this     = this = {frameInnerClass.A$Inner@uniqueID}
-<<<<<<< HEAD
      field    = prop2: int = 1
      field    = this$0: frameInnerClass.A = {frameInnerClass.A@uniqueID}
        field    = prop1: int = 1
-=======
-     field    = prop2: int = 1 (sp = frameInnerClass.kt, 12)
-     field    = this$0: frameInnerClass.A = {frameInnerClass.A@uniqueID} (sp = null)
-       field    = prop1: int = 1 (sp = frameInnerClass.kt, 8)
->>>>>>> 1c1ead04
 Disconnected from the target VM, address: '!HOST_NAME!:PORT_NAME!', transport: 'socket'
 
 Process finished with exit code 0