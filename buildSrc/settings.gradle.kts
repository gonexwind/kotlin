// NOTE: This settings file is completely ignored when running composite build `kotlin` + `kotlin-ultimate`.

include(":prepare-deps:kotlin-native-platform-deps",
<<<<<<< HEAD
        ":prepare-deps:cidr",
        ":prepare-deps:cocoa-common-binaries",
=======
>>>>>>> 56023b41
        ":prepare-deps:idea-plugin"
)<|MERGE_RESOLUTION|>--- conflicted
+++ resolved
@@ -1,10 +1,6 @@
 // NOTE: This settings file is completely ignored when running composite build `kotlin` + `kotlin-ultimate`.
 
 include(":prepare-deps:kotlin-native-platform-deps",
-<<<<<<< HEAD
-        ":prepare-deps:cidr",
         ":prepare-deps:cocoa-common-binaries",
-=======
->>>>>>> 56023b41
         ":prepare-deps:idea-plugin"
 )